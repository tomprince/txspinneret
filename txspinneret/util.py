--- conflicted
+++ resolved
@@ -84,28 +84,6 @@
 
 
 # Thank you epsilon.extime.
-<<<<<<< HEAD
-=======
-def _timedeltaToSignHrMin(offset):
-    """
-    Return a (sign, hour, minute) triple for the offset described by timedelta.
-
-    sign is a string, either "+" or "-". In the case of 0 offset, sign is "+".
-    """
-    minutes = round((offset.days * 3600000000 * 24
-                     + offset.seconds * 1000000
-                     + offset.microseconds)
-                    / 60000000.0)
-    if minutes < 0:
-        sign = '-'
-        minutes = -minutes
-    else:
-        sign = '+'
-    return (sign, minutes // 60, minutes % 60)
-
-
-
->>>>>>> 8d16c09b
 class FixedOffset(datetime.tzinfo):
     """
     Fixed offset timezone.
@@ -113,38 +91,22 @@
     _zeroOffset = datetime.timedelta()
 
     def __init__(self, hours, minutes):
-<<<<<<< HEAD
         self._hours = hours
         self._minutes = minutes
         self.offset = datetime.timedelta(minutes=hours * 60 + minutes)
-=======
-        self.offset = datetime.timedelta(minutes = hours * 60 + minutes)
->>>>>>> 8d16c09b
 
 
     def utcoffset(self, dt):
         return self.offset
 
 
-<<<<<<< HEAD
-=======
-    def tzname(self, dt):
-        return _timedeltaToSignHrMin(self.offset)
-
-
->>>>>>> 8d16c09b
     def dst(self, tz):
         return self._zeroOffset
 
 
     def __repr__(self):
-<<<<<<< HEAD
         return b'%s(%d, %d)' % (
             type(self).__name__, self._hours, self._minutes)
-=======
-        return '<%s.%s object at 0x%x offset %r>' % (
-            self.__module__, type(self).__name__, id(self), self.offset)
->>>>>>> 8d16c09b
 
 
 
